--- conflicted
+++ resolved
@@ -36,27 +36,14 @@
       - name: Install dependencies
         run: pnpm install --frozen-lockfile
 
-<<<<<<< HEAD
-=======
-      - name: Build
-        run: pnpm build
-
-      - name: Validate Schema
-        run: pnpm validate
-
->>>>>>> b6e7385f
       - name: Run Lint (includes format check)
         run: pnpm lint
 
       - name: Type Check
-<<<<<<< HEAD
         run: pnpm typecheck
 
       - name: Run Tests (includes schema validation)
         run: pnpm test:run
 
       - name: Build
-        run: pnpm build
-=======
-        run: pnpm typecheck
->>>>>>> b6e7385f
+        run: pnpm build